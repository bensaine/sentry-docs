{
  "name": "sentry-docs",
  "description": "Learn how to use Sentry, configure Sentry clients, and contribute to the open source project on GitHub",
  "main": "src/index.html",
  "scripts": {
    "test": "bin/test",
    "snyk-protect": "snyk protect",
    "prepare": "npm run snyk-protect"
  },
  "repository": {
    "type": "git",
    "url": "git+https://github.com/getsentry/sentry-docs.git"
  },
  "author": "getsentry",
  "license": "Apache-2.0",
  "bugs": {
    "url": "https://github.com/getsentry/sentry-docs/issues"
  },
  "homepage": "https://docs.sentry.io/",
  "dependencies": {
    "@sentry/browser": "4.0.6",
    "add": "^2.0.6",
    "amplitude-js": "^4.4.0",
    "babel-core": "^6.26.0",
    "babel-jest": "22.2.2",
    "babel-loader": "^7.1.4",
    "babel-plugin-transform-object-rest-spread": "^6.26.0",
    "babel-preset-env": "^1.6.1",
    "bootstrap": "4.1.1",
    "fs-extra": "5.0.0",
<<<<<<< HEAD
    "instantsearch.js": "^2.10.4",
=======
    "glob-promise": "^3.4.0",
    "jest": "^23.6.0",
    "jest-cli": "^23.6.0",
    "jest-localstorage-mock": "^2.3.0",
>>>>>>> 1cf2d338
    "jquery": "3.2.1",
    "popper.js": "1.12.9",
    "query-string": "^6.1.0",
<<<<<<< HEAD
    "snyk": "^1.103.0",
    "url-parse": "^1.4.3",
    "webpack": "^4.5.0",
    "webpack-cli": "^2.0.14",
=======
    "snyk": "^1.106.0",
    "url-parse": "^1.4.3",
    "webpack": "^4.5.0",
    "webpack-cli": "^3.1.2",
>>>>>>> 1cf2d338
    "yarn": "^1.10.1"
  },
  "devDependencies": {
    "prettier": "1.14.2",
    "pretty": "^2.0.0"
  },
  "babel": {
    "presets": [
      "env"
    ],
    "plugins": [
      "transform-object-rest-spread"
    ]
  },
  "jest": {
    "testPathIgnorePatterns": [
      "/vendor/"
    ],
    "testURL": "https://docs.sentry.io"
  },
  "snyk": true
}<|MERGE_RESOLUTION|>--- conflicted
+++ resolved
@@ -28,31 +28,21 @@
     "babel-preset-env": "^1.6.1",
     "bootstrap": "4.1.1",
     "fs-extra": "5.0.0",
-<<<<<<< HEAD
     "instantsearch.js": "^2.10.4",
-=======
     "glob-promise": "^3.4.0",
-    "jest": "^23.6.0",
-    "jest-cli": "^23.6.0",
-    "jest-localstorage-mock": "^2.3.0",
->>>>>>> 1cf2d338
     "jquery": "3.2.1",
     "popper.js": "1.12.9",
     "query-string": "^6.1.0",
-<<<<<<< HEAD
-    "snyk": "^1.103.0",
-    "url-parse": "^1.4.3",
-    "webpack": "^4.5.0",
-    "webpack-cli": "^2.0.14",
-=======
     "snyk": "^1.106.0",
     "url-parse": "^1.4.3",
     "webpack": "^4.5.0",
     "webpack-cli": "^3.1.2",
->>>>>>> 1cf2d338
     "yarn": "^1.10.1"
   },
   "devDependencies": {
+    "jest": "^23.6.0",
+    "jest-cli": "^23.6.0",
+    "jest-localstorage-mock": "^2.3.0",
     "prettier": "1.14.2",
     "pretty": "^2.0.0"
   },
