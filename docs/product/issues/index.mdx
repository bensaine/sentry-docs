--- conflicted
+++ resolved
@@ -1,12 +1,7 @@
 ---
 title: Issues
-<<<<<<< HEAD
-sidebar_order: 40
-description: "Learn more about the Issues page and how you can use it to efficiently triage issues."
-=======
 sidebar_order: 20
 description: "With Sentry’s Issues page, you can see information about errors & performance issues right in your application. Learn more about how to get started here."
->>>>>>> 79c110c3
 ---
 
 The [**Issues**](https://sentry.io/orgredirect/organizations/:orgslug/issues/) page in Sentry displays information about errors and performance problems in your application. This page allows you to filter by properties such as browser, device, impacted users, or whether an error is unhandled. You can then inspect issue details to better understand the problem and [triage](/product/issues/states-triage/) effectively.
