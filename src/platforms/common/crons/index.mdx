--- conflicted
+++ resolved
@@ -1,5 +1,6 @@
 ---
 title: Cron Monitoring
+description: "Learn how to set up monitoring for your cron jobs."
 sidebar_order: 5000
 supported:
   - python
@@ -10,12 +11,7 @@
   - javascript.sveltekit
   - javascript.remix
   - go
-<<<<<<< HEAD
-description: "Learn how to set up monitoring for your cron jobs."
-=======
   - ruby
-description: "Learn how to enable Cron Monitoring in your app"
->>>>>>> e945f2ee
 ---
 
 <Include name="feature-stage-beta-crons.mdx" />
