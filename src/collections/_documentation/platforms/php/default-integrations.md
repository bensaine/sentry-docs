--- conflicted
+++ resolved
@@ -21,12 +21,6 @@
 By default, the error handler reserves 10 megabytes of memory to handle fatal
 errors.
 
-<<<<<<< HEAD
-For some frameworks or projects there are specific integrations provided both
-officially and by third-party users that automatically register the error
-handlers. In that case please refer to their documentation.
-=======
 For some frameworks or projects, there are specific integrations provided both
 officially and by third-party users that automatically register the error
-handlers. In that case, please refer to their documentation.
->>>>>>> d83e801b
+handlers. In that case, please refer to their documentation.