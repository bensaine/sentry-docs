---
title: Guides
sidebar_order: 0
---

Step-by-step guides to getting started with monitoring errors in:

* [Frontend Applications]({%- link _documentation/guides/integrate-frontend/index.md -%})

* Backend Applications

* Mobile Apps

<<<<<<< HEAD
=======
* Desktop Applications (Native)

>>>>>>> 946cd7d9
## Best Practices

* Setting up your Sentry Account

* [Manage your Event Stream]({%- link _documentation/guides/manage-event-stream/index.md -%})

<<<<<<< HEAD
* Manage your Event Stream

* [Grouping and Fingerprints]({%- link _documentation/guides/grouping-and-fingerprints/index.md -%})
=======
* [Alert Notifications]({%- link _documentation/guides/alert-notifications/index.md -%})
>>>>>>> 946cd7d9
<|MERGE_RESOLUTION|>--- conflicted
+++ resolved
@@ -11,21 +11,12 @@
 
 * Mobile Apps
 
-<<<<<<< HEAD
-=======
-* Desktop Applications (Native)
-
->>>>>>> 946cd7d9
 ## Best Practices
 
 * Setting up your Sentry Account
 
 * [Manage your Event Stream]({%- link _documentation/guides/manage-event-stream/index.md -%})
 
-<<<<<<< HEAD
-* Manage your Event Stream
+* [Alert Notifications]({%- link _documentation/guides/alert-notifications/index.md -%})
 
 * [Grouping and Fingerprints]({%- link _documentation/guides/grouping-and-fingerprints/index.md -%})
-=======
-* [Alert Notifications]({%- link _documentation/guides/alert-notifications/index.md -%})
->>>>>>> 946cd7d9
