import {DynamicNav, toTree} from './dynamicNav';

export type Node = {
  context: {
    platform: {
      name: string;
    };
    title: string;
    sidebar_order?: number;
    sidebar_title?: string;
  };
  path: string;
};

type Props = {
  platform: {
    name: string;
    title: string;
  };
  guide?: {
    name: string;
    title: string;
  };
};

type ChildProps = Props & {
  nodes: Node[];
};

export function PlatformSidebar({platform, guide, nodes}: ChildProps) {
  const platformName = platform.name;
  const guideName = guide ? guide.name : null;
  const tree = toTree(nodes.filter(n => !!n.context));
  const pathRoot = guideName
    ? `platforms/${platformName}/guides/${guideName}`
    : `platforms/${platformName}`;
  return (
    <ul className="list-unstyled" data-sidebar-tree>
      <DynamicNav
        root={pathRoot}
        tree={tree}
        title={`Sentry for ${(guide || platform).title}`}
        prependLinks={[[`/${pathRoot}/`, 'Getting Started']]}
<<<<<<< HEAD
        exclude={[`/${pathRoot}/guides/`]}
=======
        exclude={[
          `/${pathRoot}/distributed-tracing/`,
          `/${pathRoot}/performance/`,
          `/${pathRoot}/metrics/`,
          `/${pathRoot}/session-replay/`,
          `/${pathRoot}/profiling/`,
          `/${pathRoot}/guides/`,
          `/${pathRoot}/crons/`,
          `/${pathRoot}/user-feedback/`,
        ]}
      />
      <DynamicNav
        root={`/${pathRoot}/distributed-tracing`}
        title="Distributed Tracing"
        prependLinks={[
          [`/${pathRoot}/distributed-tracing/`, 'Set Up Distributed Tracing'],
        ]}
        suppressMissing
        tree={tree}
      />
      <DynamicNav
        root={`/${pathRoot}/performance`}
        title="Performance Monitoring"
        prependLinks={[[`/${pathRoot}/performance/`, 'Set Up Performance']]}
        suppressMissing
        tree={tree}
      />
      <DynamicNav
        root={`/${pathRoot}/metrics`}
        title="Metrics"
        prependLinks={[[`/${pathRoot}/metrics/`, 'Set Up Metrics']]}
        suppressMissing
        tree={tree}
      />
      <DynamicNav
        root={`/${pathRoot}/profiling`}
        title="Profiling"
        prependLinks={[[`/${pathRoot}/profiling/`, 'Set Up Profiling']]}
        suppressMissing
        tree={tree}
      />
      <DynamicNav
        root={`/${pathRoot}/session-replay`}
        title="Session Replay"
        prependLinks={[[`/${pathRoot}/session-replay/`, 'Set Up Session Replay']]}
        suppressMissing
        tree={tree}
      />
      <DynamicNav
        root={`/${pathRoot}/crons`}
        title="Crons"
        prependLinks={[[`/${pathRoot}/crons/`, 'Set Up Crons']]}
        suppressMissing
        tree={tree}
      />
      <DynamicNav
        root={`/${pathRoot}/user-feedback`}
        title="User Feedback"
        prependLinks={[[`/${pathRoot}/user-feedback/`, 'Set Up User Feedback']]}
        suppressMissing
        tree={tree}
>>>>>>> 79c110c3
      />
    </ul>
  );
}<|MERGE_RESOLUTION|>--- conflicted
+++ resolved
@@ -41,9 +41,6 @@
         tree={tree}
         title={`Sentry for ${(guide || platform).title}`}
         prependLinks={[[`/${pathRoot}/`, 'Getting Started']]}
-<<<<<<< HEAD
-        exclude={[`/${pathRoot}/guides/`]}
-=======
         exclude={[
           `/${pathRoot}/distributed-tracing/`,
           `/${pathRoot}/performance/`,
@@ -105,7 +102,6 @@
         prependLinks={[[`/${pathRoot}/user-feedback/`, 'Set Up User Feedback']]}
         suppressMissing
         tree={tree}
->>>>>>> 79c110c3
       />
     </ul>
   );
